# Copyright 2017 Google Inc. All Rights Reserved.
#
# Licensed under the Apache License, Version 2.0 (the "License");
# you may not use this file except in compliance with the License.
# You may obtain a copy of the License at
#
#    http://www.apache.org/licenses/LICENSE-2.0
#
# Unless required by applicable law or agreed to in writing, software
# distributed under the License is distributed on an "AS IS" BASIS,
# WITHOUT WARRANTIES OR CONDITIONS OF ANY KIND, either express or implied.
# See the License for the specific language governing permissions and
# limitations under the License.
"""Tests for note_sequence_pipelines."""

# internal imports
import tensorflow as tf

from magenta.common import testing_lib as common_testing_lib
from magenta.music import sequences_lib
from magenta.music import testing_lib
from magenta.pipelines import note_sequence_pipelines
from magenta.protobuf import music_pb2


class PipelineUnitsCommonTest(tf.test.TestCase):

  def _unit_transform_test(self, unit, input_instance,
                           expected_outputs):
    outputs = unit.transform(input_instance)
    self.assertTrue(isinstance(outputs, list))
    common_testing_lib.assert_set_equality(self, expected_outputs, outputs)
    self.assertEqual(unit.input_type, type(input_instance))
    if outputs:
      self.assertEqual(unit.output_type, type(outputs[0]))

  def testSplitter(self):
    note_sequence = common_testing_lib.parse_test_proto(
        music_pb2.NoteSequence,
        """
        time_signatures: {
          numerator: 4
          denominator: 4}
        tempos: {
          qpm: 60}""")
    testing_lib.add_track_to_sequence(
        note_sequence, 0,
        [(12, 100, 0.01, 10.0), (11, 55, 0.22, 0.50), (40, 45, 2.50, 3.50),
         (55, 120, 4.0, 4.01), (52, 99, 4.75, 5.0)])
    expected_sequences = sequences_lib.split_note_sequence(note_sequence, 1.0)

    unit = note_sequence_pipelines.Splitter(1.0)
    self._unit_transform_test(unit, note_sequence, expected_sequences)

  def testTimeChangeSplitter(self):
    note_sequence = common_testing_lib.parse_test_proto(
        music_pb2.NoteSequence,
        """
        time_signatures: {
          time: 2.0
          numerator: 3
          denominator: 4}
        tempos: {
          qpm: 60}""")
    testing_lib.add_track_to_sequence(
        note_sequence, 0,
        [(12, 100, 0.01, 10.0), (11, 55, 0.22, 0.50), (40, 45, 2.50, 3.50),
         (55, 120, 4.0, 4.01), (52, 99, 4.75, 5.0)])
    expected_sequences = sequences_lib.split_note_sequence_on_time_changes(
        note_sequence)

    unit = note_sequence_pipelines.TimeChangeSplitter()
    self._unit_transform_test(unit, note_sequence, expected_sequences)

  def testQuantizer(self):
    steps_per_quarter = 4
    note_sequence = common_testing_lib.parse_test_proto(
        music_pb2.NoteSequence,
        """
        time_signatures: {
          numerator: 4
          denominator: 4}
        tempos: {
          qpm: 60}""")
    testing_lib.add_track_to_sequence(
        note_sequence, 0,
        [(12, 100, 0.01, 10.0), (11, 55, 0.22, 0.50), (40, 45, 2.50, 3.50),
         (55, 120, 4.0, 4.01), (52, 99, 4.75, 5.0)])
    expected_quantized_sequence = sequences_lib.quantize_note_sequence(
        note_sequence, steps_per_quarter)

    unit = note_sequence_pipelines.Quantizer(steps_per_quarter)
    self._unit_transform_test(unit, note_sequence,
                              [expected_quantized_sequence])

  def testSustainPipeline(self):
    note_sequence = common_testing_lib.parse_test_proto(
        music_pb2.NoteSequence,
        """
        time_signatures: {
          numerator: 4
          denominator: 4}
        tempos: {
          qpm: 60}""")
    testing_lib.add_track_to_sequence(
        note_sequence, 0,
        [(11, 55, 0.22, 0.50), (40, 45, 2.50, 3.50), (55, 120, 4.0, 4.01)])
    testing_lib.add_control_changes_to_sequence(
        note_sequence, 0,
        [(0.0, 64, 127), (0.75, 64, 0), (2.0, 64, 127), (3.0, 64, 0),
         (3.75, 64, 127), (4.5, 64, 127), (4.8, 64, 0), (4.9, 64, 127),
         (6.0, 64, 0)])
    expected_sequence = sequences_lib.apply_sustain_control_changes(
        note_sequence)

    unit = note_sequence_pipelines.SustainPipeline()
    self._unit_transform_test(unit, note_sequence, [expected_sequence])

  def testStretchPipeline(self):
    note_sequence = common_testing_lib.parse_test_proto(
        music_pb2.NoteSequence,
        """
        time_signatures: {
          time: 1.0
          numerator: 4
          denominator: 4}
        tempos: {
          qpm: 60}""")
    testing_lib.add_track_to_sequence(
        note_sequence, 0,
        [(11, 55, 0.22, 0.50), (40, 45, 2.50, 3.50), (55, 120, 4.0, 4.01)])

    expected_sequences = [
<<<<<<< HEAD
      sequences_lib.stretch_note_sequence(note_sequence, 0.5),
      sequences_lib.stretch_note_sequence(note_sequence, 1.0),
      sequences_lib.stretch_note_sequence(note_sequence, 1.5)]
=======
        sequences_lib.stretch_note_sequence(note_sequence, 0.5),
        sequences_lib.stretch_note_sequence(note_sequence, 1.0),
        sequences_lib.stretch_note_sequence(note_sequence, 1.5)]
>>>>>>> 3d801e3b

    unit = note_sequence_pipelines.StretchPipeline(
        stretch_factors=[0.5, 1.0, 1.5])
    self._unit_transform_test(unit, note_sequence, expected_sequences)

  def testTranspositionPipeline(self):
    note_sequence = common_testing_lib.parse_test_proto(
        music_pb2.NoteSequence,
        """
        time_signatures: {
          numerator: 4
          denominator: 4}
        tempos: {
          qpm: 60}""")
    tp = note_sequence_pipelines.TranspositionPipeline(range(0, 2))
    testing_lib.add_track_to_sequence(
        note_sequence, 0,
        [(12, 100, 1.0, 4.0)])
    transposed = tp.transform(note_sequence)
    self.assertEqual(2, len(transposed))
    self.assertEqual(12, transposed[0].notes[0].pitch)
    self.assertEqual(13, transposed[1].notes[0].pitch)


if __name__ == '__main__':
  tf.test.main()<|MERGE_RESOLUTION|>--- conflicted
+++ resolved
@@ -131,15 +131,9 @@
         [(11, 55, 0.22, 0.50), (40, 45, 2.50, 3.50), (55, 120, 4.0, 4.01)])
 
     expected_sequences = [
-<<<<<<< HEAD
-      sequences_lib.stretch_note_sequence(note_sequence, 0.5),
-      sequences_lib.stretch_note_sequence(note_sequence, 1.0),
-      sequences_lib.stretch_note_sequence(note_sequence, 1.5)]
-=======
         sequences_lib.stretch_note_sequence(note_sequence, 0.5),
         sequences_lib.stretch_note_sequence(note_sequence, 1.0),
         sequences_lib.stretch_note_sequence(note_sequence, 1.5)]
->>>>>>> 3d801e3b
 
     unit = note_sequence_pipelines.StretchPipeline(
         stretch_factors=[0.5, 1.0, 1.5])
